--- conflicted
+++ resolved
@@ -1,4 +1,4 @@
-﻿using System;
+using System;
 using System.Collections;
 using System.Collections.Generic;
 using System.Data;
@@ -143,21 +143,12 @@
 
 			remoteEndPoint = MakeRemoteEndPoint();
 
-<<<<<<< HEAD
 			var request = new ConnectRequest(Connector.LocalEndPoint, remoteEndPoint) {
 				DatabaseName = Settings.Database,
 				Timeout = Settings.QueryTimeout,
 				IgnoreIdentifiersCase = Settings.IgnoreIdentifiersCase,
 				ParameterStyle = Settings.ParameterStyle,
 				AutoCommit = Settings.AutoCommit
-=======
-			var request = new ConnectRequest(connector.LocalEndPoint, remoteEndPoint) {
-				DatabaseName = settings.Database, 
-				Timeout = settings.QueryTimeout,
-				IgnoreIdentifiersCase = settings.IgnoreIdentifiersCase,
-				ParameterStyle = settings.ParameterStyle,
-				AutoCommit = settings.AutoCommit
->>>>>>> add1e50e
 			};
 
 			var response = SendMessage(request) as ConnectResponse;
